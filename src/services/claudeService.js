--- conflicted
+++ resolved
@@ -86,15 +86,9 @@
     const dockerImageName = process.env.CLAUDE_CONTAINER_IMAGE || 'claude-code-runner:latest';
     try {
       execFileSync('docker', ['inspect', dockerImageName], { stdio: 'ignore' });
-<<<<<<< HEAD
       logger.info({ dockerImageName }, 'Docker image already exists');
     } catch (e) {
       logger.info({ dockerImageName }, 'Building Docker image for Claude Code runner');
-=======
-      logger.info('Docker image already exists');
-    } catch {
-      logger.info('Building Docker image for Claude Code runner');
->>>>>>> 8ab0ea14
       execFileSync('docker', ['build', '-f', 'Dockerfile.claudecode', '-t', dockerImageName, '.'], {
         cwd: path.join(__dirname, '../..'),
         stdio: 'pipe'
