--- conflicted
+++ resolved
@@ -109,25 +109,14 @@
     # Build the full Claude command
     CLAUDE_CMD="/usr/local/share/npm-global/bin/claude --allowedTools \"${ALLOWED_TOOLS}\""
     
-<<<<<<< HEAD
-    # Create temporary files for output capture
-    FULL_OUTPUT=$(mktemp)
-    RESPONSE_FILE=$(mktemp)
-    
-    # Run Claude and capture output to file (no stdout tee to prevent double output)
-    log_message "========== CLAUDE OUTPUT START =========="
-    
-    # Run Claude with full output capture to file only
-=======
     # Run Claude and capture ALL output for logging
     log_message "========== CLAUDE OUTPUT START =========="
     
-    # Create temporary files for processing
+    # Create temporary files for processing (using main's approach for better temp file management)
     FULL_OUTPUT="/tmp/claude_full_$$.txt"
     RESPONSE_FILE="/tmp/claude_response_$$.txt"
     
-    # Run Claude and capture everything
->>>>>>> d7fab54d
+    # Run Claude with full output capture to file only (NO tee to prevent double output)
     sudo -u node -E env \
         HOME=/workspace \
         CLAUDE_HOME=/workspace/.claude \
@@ -137,7 +126,6 @@
         GITHUB_TOKEN="${GITHUB_TOKEN}" \
         BASH_DEFAULT_TIMEOUT_MS="${BASH_DEFAULT_TIMEOUT_MS}" \
         BASH_MAX_TIMEOUT_MS="${BASH_MAX_TIMEOUT_MS}" \
-<<<<<<< HEAD
         $CLAUDE_CMD --print "$COMMAND" 2>&1 > "$FULL_OUTPUT"
     
     # Log the full output for debugging
@@ -154,38 +142,6 @@
         # No tools used, output the entire response
         cat "$FULL_OUTPUT" > "$RESPONSE_FILE"
     fi
-=======
-        $CLAUDE_CMD --print "$COMMAND" 2>&1 | tee "$FULL_OUTPUT"
-    
-    # Log the full output
-    cat "$FULL_OUTPUT" >> "$LOG_FILE"
-    
-    # Extract only Claude's response (everything after the last tool invocation)
-    # Claude Code with --print outputs the final response after all tool usage
-    # The response starts after lines that begin with "Tool:", "Using", etc.
-    
-    # Find the last line number that contains tool usage indicators
-    last_tool_line=$(grep -n "^Tool:\|^Using\|^Running\|^Executing" "$FULL_OUTPUT" 2>/dev/null | tail -1 | cut -d: -f1)
-    
-    if [ -n "$last_tool_line" ]; then
-        # Output everything after the last tool usage
-        tail -n +$((last_tool_line + 1)) "$FULL_OUTPUT" | grep -v "^$" > "$RESPONSE_FILE"
-    else
-        # No tools were used, so the entire output is the response
-        cat "$FULL_OUTPUT" > "$RESPONSE_FILE"
-    fi
-    
-    # Output the response to stdout (this goes to GitHub)
-    if [ -f "$RESPONSE_FILE" ] && [ -s "$RESPONSE_FILE" ]; then
-        cat "$RESPONSE_FILE"
-    else
-        # If no response was extracted, output the full output as fallback
-        cat "$FULL_OUTPUT"
-    fi
-    
-    # Clean up temporary files
-    rm -f "$FULL_OUTPUT" "$RESPONSE_FILE"
->>>>>>> d7fab54d
     
     log_message "========== CLAUDE OUTPUT END =========="
     
